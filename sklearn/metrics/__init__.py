"""
The :mod:`sklearn.metrics` module includes score functions, performance metrics
and pairwise metrics and distance computations.
"""

<<<<<<< HEAD
from .metrics import (confusion_matrix, roc_curve, auc, precision_score,
                      recall_score, fbeta_score, f1_score, zero_one_score,
                      precision_recall_fscore_support, classification_report,
                      precision_recall_curve, explained_variance_score,
                      r2_score, weighted_r2_score, zero_one, hinge_loss,
                      matthews_corrcoef, mean_squared_error,
                      mean_absolute_error, average_precision_score, auc_score)
=======
from .metrics import (accuracy_score,
                      average_precision_score,
                      auc,
                      auc_score,
                      classification_report,
                      confusion_matrix,
                      explained_variance_score,
                      f1_score,
                      fbeta_score,
                      hinge_loss,
                      matthews_corrcoef,
                      mean_squared_error,
                      mean_absolute_error,
                      precision_recall_curve,
                      precision_recall_fscore_support,
                      precision_score,
                      recall_score,
                      r2_score,
                      roc_curve,
                      zero_one_loss)

# Will be removed in 0.15
from .metrics import zero_one
from .metrics import zero_one_score
>>>>>>> 5fa23ac6

from . import cluster
from .cluster import (adjusted_rand_score,
                      adjusted_mutual_info_score,
                      completeness_score,
                      homogeneity_completeness_v_measure,
                      homogeneity_score,
                      mutual_info_score,
                      normalized_mutual_info_score,
                      silhouette_score,
                      v_measure_score)


from .pairwise import (euclidean_distances,
                       pairwise_distances,
                       pairwise_kernels)

__all__ = ['accuracy_score',
           'adjusted_mutual_info_score',
           'adjusted_rand_score',
           'auc',
           'auc_score',
           'average_precision_score',
           'classification_report',
           'cluster',
           'completeness_score',
           'confusion_matrix',
           'euclidean_distances',
           'explained_variance_score',
           'f1_score',
           'fbeta_score',
           'hinge_loss',
           'homogeneity_completeness_v_measure',
           'homogeneity_score',
           'matthews_corrcoef',
           'mean_squared_error',
           'mean_absolute_error',
           'mutual_info_score',
           'normalized_mutual_info_score',
           'pairwise_distances',
           'pairwise_kernels',
           'precision_recall_curve',
           'precision_recall_fscore_support',
           'precision_score',
           'r2_score',
           'weighted_r2_score',
           'recall_score',
           'roc_curve',
           'silhouette_score',
           'v_measure_score',
           'zero_one_loss']<|MERGE_RESOLUTION|>--- conflicted
+++ resolved
@@ -3,15 +3,6 @@
 and pairwise metrics and distance computations.
 """
 
-<<<<<<< HEAD
-from .metrics import (confusion_matrix, roc_curve, auc, precision_score,
-                      recall_score, fbeta_score, f1_score, zero_one_score,
-                      precision_recall_fscore_support, classification_report,
-                      precision_recall_curve, explained_variance_score,
-                      r2_score, weighted_r2_score, zero_one, hinge_loss,
-                      matthews_corrcoef, mean_squared_error,
-                      mean_absolute_error, average_precision_score, auc_score)
-=======
 from .metrics import (accuracy_score,
                       average_precision_score,
                       auc,
@@ -30,13 +21,13 @@
                       precision_score,
                       recall_score,
                       r2_score,
+                      weighted_r2_score,
                       roc_curve,
                       zero_one_loss)
 
 # Will be removed in 0.15
 from .metrics import zero_one
 from .metrics import zero_one_score
->>>>>>> 5fa23ac6
 
 from . import cluster
 from .cluster import (adjusted_rand_score,
